// Licensed to the .NET Foundation under one or more agreements.
// The .NET Foundation licenses this file to you under the MIT license.

using System.Diagnostics.CodeAnalysis;
<<<<<<< HEAD

=======
>>>>>>> 9dd4b0f8
namespace Microsoft.AspNetCore.SignalR;

/// <summary>
/// A base class for SignalR hubs that use <c>dynamic</c> to represent client invocations.
/// </summary>
[RequiresDynamicCode("DynamicHub requires dynamic code generation to construct a call site.")]
public abstract class DynamicHub : Hub
{
    private DynamicHubClients? _clients;

    /// <summary>
    /// Gets or sets an object that can be used to invoke methods on the clients connected to this hub.
    /// </summary>
    public new DynamicHubClients Clients
    {
        get
        {
            if (_clients == null)
            {
                _clients = new DynamicHubClients(base.Clients);
            }

            return _clients;
        }
        set => _clients = value;
    }
}<|MERGE_RESOLUTION|>--- conflicted
+++ resolved
@@ -2,10 +2,6 @@
 // The .NET Foundation licenses this file to you under the MIT license.
 
 using System.Diagnostics.CodeAnalysis;
-<<<<<<< HEAD
-
-=======
->>>>>>> 9dd4b0f8
 namespace Microsoft.AspNetCore.SignalR;
 
 /// <summary>
