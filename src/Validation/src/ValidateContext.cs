--- conflicted
+++ resolved
@@ -62,7 +62,6 @@
     /// </summary>
     public int CurrentDepth { get; set; }
 
-<<<<<<< HEAD
     private JsonSerializerOptions? _cachedSerializerOptions;
     private bool _serializerOptionsResolved;
 
@@ -109,15 +108,12 @@
         return serializerProp.GetValue(jsonOptions) as JsonSerializerOptions;
     }
 
-    internal void AddValidationError(string key, string[] error)
-=======
     /// <summary>
     /// Optional event raised when a validation error is reported.
     /// </summary>
     public event Action<ValidationErrorContext>? OnValidationError;
 
     internal void AddValidationError(string propertyName, string key, string[] error, object? container)
->>>>>>> 06ea51fc
     {
         ValidationErrors ??= [];
         ValidationErrors[key] = error;
