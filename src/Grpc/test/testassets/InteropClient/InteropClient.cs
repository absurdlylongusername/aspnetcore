--- conflicted
+++ resolved
@@ -95,13 +95,8 @@
             var services = new ServiceCollection();
             services.AddLogging(configure =>
             {
-<<<<<<< HEAD
-                configure.SetMinimumLevel(LogLevel.Trace);
-                configure.AddConsole(loggerOptions =>
-=======
                 configure.SetMinimumLevel(Microsoft.Extensions.Logging.LogLevel.Trace);
                 configure.AddSimpleConsole(loggerOptions =>
->>>>>>> a4938d07
                 {
 #pragma warning disable CS0618 // Type or member is obsolete
                     loggerOptions.IncludeScopes = true;
