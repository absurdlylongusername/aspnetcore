#pragma warning disable ASP0029 // Type is for evaluation purposes only and is subject to change or removal in future updates. Suppress this diagnostic to proceed.

// Licensed to the .NET Foundation under one or more agreements.
// The .NET Foundation licenses this file to you under the MIT license.

using System.ComponentModel.DataAnnotations;
using System.Linq;
using System.Reflection;
using Microsoft.AspNetCore.Http.Json;
using Microsoft.AspNetCore.Http.Metadata;
using Microsoft.Extensions.DependencyInjection;
using Microsoft.Extensions.Options;

namespace Microsoft.AspNetCore.Http.Validation;

internal static class ValidationEndpointFilterFactory
{
    // A small struct to hold the validatable parameter details to avoid allocating arrays for parameters that don't need validation
    private readonly record struct ValidatableParameterEntry(int Index, IValidatableInfo Parameter, string DisplayName);

    public static EndpointFilterDelegate Create(EndpointFilterFactoryContext context, EndpointFilterDelegate next)
    {
        var parameters = context.MethodInfo.GetParameters();
        var options = context.ApplicationServices.GetService<IOptions<ValidationOptions>>()?.Value;
        if (options is null || options.Resolvers.Count == 0)
        {
            return next;
        }

        var serviceProviderIsService = context.ApplicationServices.GetService<IServiceProviderIsService>();

        // Use a list to only store validatable parameters instead of arrays for all parameters
        List<ValidatableParameterEntry>? validatableParameters = null;

        for (var i = 0; i < parameters.Length; i++)
        {
            // Ignore parameters that are resolved from the DI container.
            if (IsServiceParameter(parameters[i], serviceProviderIsService))
            {
                continue;
            }

            if (options.TryGetValidatableParameterInfo(parameters[i], out var validatableParameter))
            {
                validatableParameters ??= [];
                validatableParameters.Add(new ValidatableParameterEntry(
                    i,
                    validatableParameter,
                    GetDisplayName(parameters[i])));
            }
        }

        if (validatableParameters is null || validatableParameters.Count == 0)
        {
            return next;
        }

        return async (context) =>
        {
            ValidateContext? validateContext = null;

<<<<<<< HEAD
            // Get JsonOptions from DI
            var jsonOptions = context.HttpContext.RequestServices.GetService<IOptions<JsonOptions>>();
            var serializerOptions = jsonOptions?.Value?.SerializerOptions;

            for (var i = 0; i < context.Arguments.Count; i++)
=======
            foreach (var entry in validatableParameters)
>>>>>>> 83c7bf0b
            {
                if (entry.Index >= context.Arguments.Count)
                {
                    break;
                }

                var argument = context.Arguments[entry.Index];
                if (argument is null)
                {
                    continue;
                }

                var validationContext = new ValidationContext(argument, entry.DisplayName, context.HttpContext.RequestServices, items: null);

                if (validateContext == null)
                {
                    validateContext = new ValidateContext
                    {
                        ValidationOptions = options,
                        ValidationContext = validationContext,
                        SerializerOptions = serializerOptions
                    };
                }
                else
                {
                    validateContext.ValidationContext = validationContext;
                }

                await entry.Parameter.ValidateAsync(argument, validateContext, context.HttpContext.RequestAborted);
            }

            if (validateContext is { ValidationErrors.Count: > 0 })
            {
                context.HttpContext.Response.StatusCode = StatusCodes.Status400BadRequest;
                context.HttpContext.Response.ContentType = "application/problem+json";
                return await ValueTask.FromResult(new HttpValidationProblemDetails(validateContext.ValidationErrors));
            }

            return await next(context);
        };
    }

    private static bool IsServiceParameter(ParameterInfo parameterInfo, IServiceProviderIsService? isService)
        => HasFromServicesAttribute(parameterInfo) ||
           (isService?.IsService(parameterInfo.ParameterType) == true);

    private static bool HasFromServicesAttribute(ParameterInfo parameterInfo)
        => parameterInfo.CustomAttributes.OfType<IFromServiceMetadata>().Any();

    private static string GetDisplayName(ParameterInfo parameterInfo)
    {
        var displayAttribute = parameterInfo.GetCustomAttribute<DisplayAttribute>();
        if (displayAttribute != null)
        {
            return displayAttribute.Name ?? parameterInfo.Name!;
        }

        return parameterInfo.Name!;
    }
}<|MERGE_RESOLUTION|>--- conflicted
+++ resolved
@@ -59,15 +59,11 @@
         {
             ValidateContext? validateContext = null;
 
-<<<<<<< HEAD
             // Get JsonOptions from DI
             var jsonOptions = context.HttpContext.RequestServices.GetService<IOptions<JsonOptions>>();
             var serializerOptions = jsonOptions?.Value?.SerializerOptions;
 
-            for (var i = 0; i < context.Arguments.Count; i++)
-=======
             foreach (var entry in validatableParameters)
->>>>>>> 83c7bf0b
             {
                 if (entry.Index >= context.Arguments.Count)
                 {
