is_global = true

# CA1309: Use ordinal StringComparison
# https://github.com/dotnet/aspnetcore/pull/30111#issuecomment-777817003
dotnet_diagnostic.CA1309.severity = suggestion

# CA1304: Specify CultureInfo
dotnet_diagnostic.CA1304.severity = error

# CA1310: Specify StringComparison for correctness
<<<<<<< HEAD
dotnet_diagnostic.CA1310.severity = error
=======
dotnet_diagnostic.CA1310.severity = error

# TODO: remove this - https://github.com/dotnet/aspnetcore/issues/47912
dotnet_diagnostic.EnableGenerateDocumentationFile.severity = none

# Referencing types that are defined in M.CA.Workspaces is not appropriate
# for analyzers or source generators that might be invoked from a command
# line build because editor-specific types in M.CA.Workspaces are not
# available in the command line. By default, Roslyn enables RS1038
# which does a strict check and throws if a reference to M.CA.Workspaces
# is included in the assembly. Here, we opt for a more relaxed check that
# validates if M.CA.Workspace type references are included in the specific
# Roslyn components that might be loaded in command line builds. We do this
# because we ship editor-specific components, like the routing completion
# providers, in the shared framework and want to avoid the analyzers warning
# on the M.CA.Workspaces reference required for their components even though
# they are never loaded in command line builds. Note: the "relaxed" check that is
# enabled here will actually examine the types loaded by each individually analyzer
# to see if they are from a Workspaces assembly so it will take longer than the
# greedier (and stricter) check for references overall.
roslyn_correctness.assembly_reference_validation = relaxed
>>>>>>> 5c52ed97
<|MERGE_RESOLUTION|>--- conflicted
+++ resolved
@@ -8,13 +8,7 @@
 dotnet_diagnostic.CA1304.severity = error
 
 # CA1310: Specify StringComparison for correctness
-<<<<<<< HEAD
 dotnet_diagnostic.CA1310.severity = error
-=======
-dotnet_diagnostic.CA1310.severity = error
-
-# TODO: remove this - https://github.com/dotnet/aspnetcore/issues/47912
-dotnet_diagnostic.EnableGenerateDocumentationFile.severity = none
 
 # Referencing types that are defined in M.CA.Workspaces is not appropriate
 # for analyzers or source generators that might be invoked from a command
@@ -32,4 +26,3 @@
 # to see if they are from a Workspaces assembly so it will take longer than the
 # greedier (and stricter) check for references overall.
 roslyn_correctness.assembly_reference_validation = relaxed
->>>>>>> 5c52ed97
