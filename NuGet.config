<?xml version="1.0" encoding="utf-8"?>
<configuration>
  <packageSources>
    <clear />
    <!--Begin: Package sources managed by Dependency Flow automation. Do not edit the sources below.-->
    <!--  Begin: Package sources from dotnet-efcore -->
<<<<<<< HEAD
    <add key="darc-int-dotnet-efcore-e3a58ca" value="https://pkgs.dev.azure.com/dnceng/internal/_packaging/darc-int-dotnet-efcore-e3a58ca6/nuget/v3/index.json" />
=======
>>>>>>> a3b05184
    <!--  End: Package sources from dotnet-efcore -->
    <!--  Begin: Package sources from dotnet-runtime -->
    <!--  End: Package sources from dotnet-runtime -->
    <!--End: Package sources managed by Dependency Flow automation. Do not edit the sources above.-->
    <add key="dotnet-eng" value="https://pkgs.dev.azure.com/dnceng/public/_packaging/dotnet-eng/nuget/v3/index.json" />
    <add key="dotnet-tools" value="https://pkgs.dev.azure.com/dnceng/public/_packaging/dotnet-tools/nuget/v3/index.json" />
    <add key="dotnet7" value="https://pkgs.dev.azure.com/dnceng/public/_packaging/dotnet7/nuget/v3/index.json" />
    <add key="dotnet7-transport" value="https://pkgs.dev.azure.com/dnceng/public/_packaging/dotnet7-transport/nuget/v3/index.json" />
    <add key="dotnet-public" value="https://pkgs.dev.azure.com/dnceng/public/_packaging/dotnet-public/nuget/v3/index.json" />
    <!-- Used for the SiteExtension bits that are included in the 7.0 build -->
    <add key="dotnet31-transport" value="https://pkgs.dev.azure.com/dnceng/public/_packaging/dotnet3.1-transport/nuget/v3/index.json" />
    <add key="dotnet5-transport" value="https://pkgs.dev.azure.com/dnceng/public/_packaging/dotnet5-transport/nuget/v3/index.json" />
    <add key="dotnet6-transport" value="https://pkgs.dev.azure.com/dnceng/public/_packaging/dotnet6-transport/nuget/v3/index.json" />
    <!-- Used for the Rich Navigation indexing task -->
    <add key="richnav" value="https://pkgs.dev.azure.com/azure-public/vside/_packaging/vs-buildservices/nuget/v3/index.json" />
  </packageSources>
  <disabledPackageSources>
    <clear />
    <!--Begin: Package sources managed by Dependency Flow automation. Do not edit the sources below.-->
    <!--  Begin: Package sources from dotnet-efcore -->
<<<<<<< HEAD
    <add key="darc-int-dotnet-efcore-e3a58ca" value="true" />
=======
>>>>>>> a3b05184
    <!--  End: Package sources from dotnet-efcore -->
    <!--  Begin: Package sources from dotnet-runtime -->
    <!--  End: Package sources from dotnet-runtime -->
    <!--End: Package sources managed by Dependency Flow automation. Do not edit the sources above.-->
  </disabledPackageSources>
</configuration><|MERGE_RESOLUTION|>--- conflicted
+++ resolved
@@ -4,10 +4,6 @@
     <clear />
     <!--Begin: Package sources managed by Dependency Flow automation. Do not edit the sources below.-->
     <!--  Begin: Package sources from dotnet-efcore -->
-<<<<<<< HEAD
-    <add key="darc-int-dotnet-efcore-e3a58ca" value="https://pkgs.dev.azure.com/dnceng/internal/_packaging/darc-int-dotnet-efcore-e3a58ca6/nuget/v3/index.json" />
-=======
->>>>>>> a3b05184
     <!--  End: Package sources from dotnet-efcore -->
     <!--  Begin: Package sources from dotnet-runtime -->
     <!--  End: Package sources from dotnet-runtime -->
@@ -28,10 +24,6 @@
     <clear />
     <!--Begin: Package sources managed by Dependency Flow automation. Do not edit the sources below.-->
     <!--  Begin: Package sources from dotnet-efcore -->
-<<<<<<< HEAD
-    <add key="darc-int-dotnet-efcore-e3a58ca" value="true" />
-=======
->>>>>>> a3b05184
     <!--  End: Package sources from dotnet-efcore -->
     <!--  Begin: Package sources from dotnet-runtime -->
     <!--  End: Package sources from dotnet-runtime -->
